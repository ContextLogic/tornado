--- conflicted
+++ resolved
@@ -33,11 +33,7 @@
     extensions.append(distutils.core.Extension(
         "tornado.epoll", ["tornado/epoll.c"]))
 
-<<<<<<< HEAD
-version = "2.0git-cl"
-=======
-version = "2.1"
->>>>>>> b419316c
+version = "2.1git-cl"
 
 if major >= 3:
     import setuptools  # setuptools is required for use_2to3
