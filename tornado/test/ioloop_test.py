--- conflicted
+++ resolved
@@ -3,21 +3,12 @@
 
 from __future__ import absolute_import, division, with_statement
 import datetime
-<<<<<<< HEAD
-import socket
-=======
->>>>>>> 2ded2661
 import threading
 import time
 
 from tornado.ioloop import IOLoop
-<<<<<<< HEAD
-from tornado.netutil import bind_sockets
 from tornado.stack_context import ExceptionStackContext
-from tornado.testing import AsyncTestCase, LogTrapTestCase, get_unused_port
-=======
 from tornado.testing import AsyncTestCase, bind_unused_port
->>>>>>> 2ded2661
 from tornado.test.util import unittest
 
 try:
@@ -91,7 +82,7 @@
         other_ioloop.close()
 
 
-class TestIOLoopFutures(AsyncTestCase, LogTrapTestCase):
+class TestIOLoopFutures(AsyncTestCase):
     def test_add_future_threads(self):
         with futures.ThreadPoolExecutor(1) as pool:
             self.io_loop.add_future(pool.submit(lambda: None),
