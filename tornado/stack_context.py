--- conflicted
+++ resolved
@@ -182,11 +182,7 @@
             callback(*args, **kwargs)
     if isinstance(fn, (_StackContextWrapper, NoneType)):
         return fn
-<<<<<<< HEAD
-    contexts = _state.contexts
-    result = functools.partial(wrapped, fn, contexts)
-    result.stack_context_wrapped = True
-    return result
+    return _StackContextWrapper(wrapped, fn, _state.contexts)
 
 @contextlib.contextmanager
 def _nested(*managers):
@@ -222,6 +218,3 @@
             # the right information. Another exception may
             # have been raised and caught by an exit method
             raise exc[0], exc[1], exc[2]
-=======
-    return _StackContextWrapper(wrapped, fn, _state.contexts)
->>>>>>> 2b417a15
