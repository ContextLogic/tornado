--- conflicted
+++ resolved
@@ -53,7 +53,7 @@
 
     Some features found in the curl-based AsyncHTTPClient are not yet
     supported.  In particular, proxies are not supported, connections
-    are not reused, and callers cannot select the network interface to be 
+    are not reused, and callers cannot select the network interface to be
     used.
 
     Python 2.6 or higher is required for HTTPS support.  Users of Python 2.5
@@ -289,15 +289,10 @@
         try:
             yield
         except Exception, e:
-<<<<<<< HEAD
-            logger.warning("uncaught exception", exc_info=True)
-            self._run_callback(HTTPResponse(self.request, 599, error=e))
-=======
             logging.warning("uncaught exception", exc_info=True)
-            self._run_callback(HTTPResponse(self.request, 599, error=e, 
+            self._run_callback(HTTPResponse(self.request, 599, error=e,
                                 request_time=time.time() - self.start_time,
                                 ))
->>>>>>> b419316c
 
     def _on_close(self):
         self._run_callback(HTTPResponse(
@@ -330,7 +325,7 @@
                 # use them but if they differ it's an error.
                 pieces = re.split(r',\s*', self.headers["Content-Length"])
                 if any(i != pieces[0] for i in pieces):
-                    raise ValueError("Multiple unequal Content-Lengths: %r" % 
+                    raise ValueError("Multiple unequal Content-Lengths: %r" %
                                      self.headers["Content-Length"])
                 self.headers["Content-Length"] = pieces[0]
             self.stream.read_bytes(int(self.headers["Content-Length"]),
