--- conflicted
+++ resolved
@@ -65,11 +65,7 @@
 
 
 def define(name, default=None, type=None, help=None, metavar=None,
-<<<<<<< HEAD
            multiple=False, group=None, hidden=False):
-=======
-           multiple=False, group=None):
->>>>>>> b419316c
     """Defines a new command line option.
 
     If type is given (one of str, float, int, datetime, or timedelta)
@@ -110,12 +106,8 @@
         group_name = file_name
     options[name] = _Option(name, file_name=file_name, default=default,
                             type=type, help=help, metavar=metavar,
-<<<<<<< HEAD
                             multiple=multiple, group_name=group_name,
                             hidden=hidden)
-=======
-                            multiple=multiple, group_name=group_name)
->>>>>>> b419316c
 
 
 def parse_command_line(args=None, usage=''):
@@ -179,18 +171,11 @@
     print >> file, "Options:"
     by_group = {}
     for option in options.itervalues():
-<<<<<<< HEAD
         if not show_hidden and option.hidden: continue
         by_group.setdefault(option.group_name, []).append(option)
 
     for filename, o in sorted(by_group.items()):
         if filename: print >> file, '\n', filename, '\n'
-=======
-        by_group.setdefault(option.group_name, []).append(option)
-
-    for filename, o in sorted(by_group.items()):
-        if filename: print >> file, filename
->>>>>>> b419316c
         o.sort(key=lambda option: option.name)
         for option in o:
             prefix = option.name
@@ -215,11 +200,7 @@
 
 class _Option(object):
     def __init__(self, name, default=None, type=str, help=None, metavar=None,
-<<<<<<< HEAD
                  multiple=False, file_name=None, group_name=None, hidden=False):
-=======
-                 multiple=False, file_name=None, group_name=None):
->>>>>>> b419316c
         if default is None and multiple:
             default = []
         self.name = name
@@ -229,10 +210,7 @@
         self.multiple = multiple
         self.file_name = file_name
         self.group_name = group_name
-<<<<<<< HEAD
         self.hidden = hidden
-=======
->>>>>>> b419316c
         self.default = default
         self._value = None
 
@@ -349,7 +327,7 @@
 
 def enable_pretty_logging():
     """Turns on formatted logging output as configured.
-    
+
     This is called automatically by `parse_command_line`.
     """
     root_logger = logging.getLogger()
@@ -387,7 +365,7 @@
             # Most methods return bytes, but only accept strings.
             # The explict calls to unicode() below are harmless in python2,
             # but will do the right conversion in python3.
-            fg_color = unicode(curses.tigetstr("setaf") or 
+            fg_color = unicode(curses.tigetstr("setaf") or
                                curses.tigetstr("setf") or "", "ascii")
             self._colors = {
                 logging.DEBUG: unicode(curses.tparm(fg_color, 4), # Blue
